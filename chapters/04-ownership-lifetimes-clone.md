## Ownership, Lifetimes and Cloning
When passing objects to functions, Rust's ownership model ensures that ownership must be explicitly managed. For types that **do not** implement the `Copy` trait, you need to either pass a reference or explicitly clone the object.

### Example:  Passing Vectors implies move semantic as Vector doesn't have Copy trait

```rust
fn print_vector(v: Vec<i32>) {
    println!("{:?}", v);
}

let v = vec![1, 2, 3];
print_vector(v); // Ownership is moved
// println!("{:?}", v); // Compile-time error: `v` no longer accessible

let v = vec![1, 2, 3];
print_vector(v.clone()); // Clone explicitly
println!("{:?}", v); // `v` is still accessible
```

#### Comparison with other languages

C++ to its credit also has move semantics, but the std::move has to be specified otherwise the entire vector is copied. This is obviously less efficient. Rust with its focus on efficiency assumes std::move as the right thing to do.

```cpp
std::vector<int> v = {1, 2, 3};
printVector(std::move(v)); // Ownership moved
// v is now in an unspecified state.
```

But Java is worse, mutable vectors are passed implicitly which though efficient is prone to ownership issues

```java
List<Integer> list = Arrays.asList(1, 2, 3);
modifyList(list);
// `list` is still accessible after the function and potentially modified.
```

Note that an array in Rust (as opposed to a Vector) does result in an implicit Copy, much like C++, when passing arrays to functions. This is because elements in an Array are typically allocated in the stack and arrays are fixed size whose size is available at compile time. The compiler then decides to do a full copy when copying these. This happens only if the array's elements have a type with the `Copy` trait, such as `i32`. It is possible to avoid this by passing references to the array if a copy is not desired.

### Another example: Mutable references also don't have Copy trait

There can only be one mutable reference (AKA mutable borrow) on an object at a time. So naturally, assigning one mutable reference to another should invalidate the first one. This is exactly why a mutable reference does not have the `Copy` trait and implies move semantics, I believe this only moves the "pointer" to a new "pointer". The data being moved in this case is the pointer.

For example, the following code will not compile due to the same reason as above.

```rust
fn main() {
    let mut x = 42;
    let ptr2 = &mut x;  // create mutable ref
    let y = ptr2;       // mutable ref moved

    println!("{} {}", y, ptr2);
}
```

Results in the following error:
```rust
error[E0382]: borrow of moved value: `ptr2`
 --> src/main.rs:4:26
  |
2 |     let mut x = 42; let ptr2 = &mut x; let y = ptr2;
  |                         ----                   ---- value moved here
  |                         |
  |                         move occurs because `ptr2` has type `&mut i32`, which does not implement the `Copy` trait
3 |
4 |     println!("{} {}", y, ptr2);
  |                          ^^^^ value borrowed here after move
```

On the other hand, immutable references do have the `Copy` trait! This is because it is safe to have multiple immutable references to the same data.

### Mutable borrows lock out copying

In rust, mutable borrows lock out copying. This is because mutable borrows are exclusive, meaning that once a mutable reference is created, the original value cannot be accessed or copied until the mutable reference goes out of scope. This ensures that the mutable reference is the only way to access the value, preventing data races and ensuring memory safety.

Consider the following example:
```rust
fn main() {
    let mut x = 42;     // x is an i32 which has Copy trait
    x += 1;
    let ptr2 = &mut x;  // mutable borrow means..
    let y = x;          // ..x is inaccessible event for copying

    println!("{} {} {}", x, y, ptr2);
}
```

This results in the following error:
```rust
error[E0503]: cannot use `x` because it was mutably borrowed
 --> src/main.rs:5:13
  |
4 |     let ptr2 = &mut x;  // create mutable ref
  |                ------ `x` is borrowed here
5 |     let y = x;       // mutable ref moved
  |             ^ use of borrowed `x`
6 |
7 |     println!("{} {} {}", x, y, ptr2);
  |                                ---- borrow later used here
```

If ptr2 is not a mutable reference, then the code would compile fine.

Note that this only applies to references, a mutable variable on its own can be copied while it is still in scope.

For example, the following code compiles fine:
```rust
fn main() {
    let mut x = 42;
    let y = x;
    println!("{} {}", x, y);
}
```
### Cloning vs Copying

In Rust, `clone` and `copy` are distinct mechanisms for duplicating values:

1. **Copy Trait**:
   - For simple, stack-allocated types (e.g., integers, floats, `bool`), `Copy` provides implicit, cheap duplication by copying memory.
   - Example:

```rust
fn main() {
    let a = 42;
    let b = a; // `a` is still valid
    println!("a: {}, b: {}", a, b);
}
```

2. **Clone Trait**:
   - For complex types like `String` or `Vec`, `Clone` requires an explicit `.clone()` call and allows custom duplication logic.
   - Example:

```rust
fn main() {
    let s1 = String::from("hello");
    let s2 = s1.clone();
    println!("s1: {}, s2: {}", s1, s2);
}
```

| **Aspect**   | **Copy**                  | **Clone**                        |
| ------------ | ------------------------- | -------------------------------- |
| **Behavior** | Implicit, cheap           | Explicit, customizable           |
| **Use Case** | Simple, lightweight types | Complex, resource-managing types |

#### When to Use which

- Use `Copy` for small, fixed-size types like numbers.
- Use `Clone` for heap-allocated or resource-heavy types when deep copies are needed.

To summarize, the following table shows which types have the `Copy` trait:

| Type       | Copy Trait | Comment |
| ---------- | ---------- | ------- |
| `i32`      | Yes        |         |
| `mut i32`  | Yes        |         |
| `&i32`     | Yes        |         |
| `&mut i32` | No         | Also locks out access to original variable |
| `[i32; 3]` | Yes        | Array has trait of type of its elements |
| `Vec<i32>` | No         | Because its heap allocated and not fixed size |
| `String`   | No         | Because its heap allocated and not fixed size |

<<<<<<< HEAD
### Mutable Aliasing in Parallel Loops

#### C++ Code: Mutable Aliasing in `std::for_each`

```cpp
#include <vector>
#include <algorithm>

int main() {
    std::vector<int> my_vector = {1, 2, 3, 4};
    int sum = 0;

    std::for_each(my_vector.begin(), my_vector.end(), [&sum](int& x) {
        sum += x;  // Mutable aliasing of `sum`
        x *= 2;    // Simultaneously mutates `x`
    });

    return sum;  // Undefined behavior may occur in parallel execution
}
```

In C++:
- The lambda function passed to `std::for_each` creates a mutable alias to `sum`.
- Simultaneously, it mutates the elements of the vector (`x`).
- This behavior works fine in sequential execution but leads to **race conditions** or undefined behavior in **parallel execution** contexts, such as `std::for_each(std::execution::par)`.

---

#### Rust Code: Borrow Checker Prevents Unsafe Aliasing

```rust
use rayon::prelude::*;

fn main() {
    let mut my_vector = vec![1, 2, 3, 4];
    let mut sum = 0;

    my_vector
        .par_iter_mut()
        .for_each(|x| {
            sum += *x; // Compiler error: Cannot mutably borrow `sum` and `my_vector` simultaneously
            *x *= 2;   // Mutates the vector
        });

    println!("Sum: {}", sum);
}
```

**Rust Compiler Error:**
```plaintext
error[E0503]: cannot use `sum` because it was mutably borrowed
 --> src/main.rs:9:13
  |
8 |     my_vector
  |     --------- mutable borrow occurs here
9 |             sum += *x; // Compiler prevents aliasing
  |             ^^^^^^^^^ use of `sum` after mutable borrow
10 |             *x *= 2;
  |             -------- mutable borrow later used here
```

In Rust:
- The **borrow checker** prevents simultaneous mutable aliasing of `sum` and the elements of `my_vector`.
- The compiler enforces thread safety by disallowing operations that could lead to race conditions or undefined behavior.

---

#### Why Rust Avoids Aliasing in Parallel Loops

C++ allows mutable aliasing, meaning `sum` and `x` can be aliased and mutated simultaneously. If the loop is parallelized using `std::for_each(std::execution::par)`, this results in **race conditions** and undefined behavior.

Rust's approach ensures:
1. **No data races**: The borrow checker prevents mutable aliasing between `sum` and `my_vector`. It also prevents multiple threads mutating sum at the same time which could cause the "lost update" problem.
2. **Thread safety**: Parallel iterators (`par_iter_mut`) enforce safe, isolated access to vector elements.

Rust's borrow checker ensures that code is **safe and race-free** in parallel contexts. By disallowing mutable aliasing, Rust prevents subtle, hard-to-debug bugs that might appear in parallelized C++ code. This guarantees that parallel loops in Rust are both safe and efficient.
=======
### Mutable ref while alive prevents creation of immutable refs

This is kind of obvious as a mutable ref prevents any access to the underlying data other than when going through the mutable ref. That includes creation of additional refs (even immutable ones).

Immutable refs on the other hand, have no problem being copied into new immutable refs (The immutable ref type itself implements the copy trait allowing its pointer to be copied). However, new mutable refs cannot be created until all immutable refs go out of scope.

#### Mutable Aliasing: C++ vs. Rust (with Assembly Code)

Mutable aliasing is a concept where multiple references to the same mutable object can lead to unpredictable results. Rust's **borrow checker** prevents aliasing at compile time, enabling aggressive optimizations. This article compares how C++ and Rust handle mutable aliasing in two scenarios: a general memory aliasing example and a specific case involving vector mutations.

---
#### Scenario 1: General Mutable Aliasing

##### C++ Code

```cpp
void store(const int& source, int& dest) {
    dest = 42;  // Overwrite first
    dest = source;  // Assign source to dest
}
```

In C++, the `store` function allows aliasing, meaning `source` and `dest` could refer to the same memory location. Due to this, the compiler cannot optimize out redundant operations because it cannot guarantee the absence of aliasing.

##### Rust Code

```rust
pub fn store(source: &i32, dest: &mut i32) {
    *dest = 42;  // Overwrite first
    *dest = *source;  // Assign source to dest
}
```

In Rust, the **borrow checker** ensures `source` and `dest` cannot alias. This allows the compiler to optimize out redundant operations, leaving only the necessary instructions.

#### Assembly Outputs: General Mutable Aliasing

##### C++ Assembly Output (Clang, `-O3`)

```asm
store(int const&, int&):
    mov dword ptr [rsi], 42  ; Store 42 into dest
    mov eax, dword ptr [rdi] ; Load value from source
    mov dword ptr [rsi], eax ; Store source into dest
    ret                      ; Return
```

Here, the redundant store (`dest = 42`) cannot be optimized out because `source` and `dest` may alias.

##### Rust Assembly Output (`rustc`, `-C opt-level=3`)

```asm
example::store:
    mov eax, dword ptr [rdi] ; Load value from source
    mov dword ptr [rsi], eax ; Store source into dest
    ret                      ; Return
```

In Rust, the first store (`dest = 42`) is **optimized out** because the compiler knows `source` and `dest` cannot alias.

---

#### Scenario 2: Aliasing in Vector Mutations

##### C++ Code: Mutable Aliasing Allowed

```cpp
#include <vector>

void push_int_twice(std::vector<int>& v, const int& n) {
    v.push_back(n);
    v.push_back(n);
}

int main() {
    std::vector<int> my_vector = {0};
    const int& my_int_reference = my_vector[0];
    push_int_twice(my_vector, my_int_reference);
    return 0;
}
```

In C++, this code compiles and runs but risks **undefined behavior**. When `v.push_back(n)` is called, the vector may reallocate its storage, invalidating the reference `my_int_reference`.

##### Rust Code: Borrow Checker Prevents Aliasing

```rust
fn push_int_twice(v: &mut Vec<i32>, n: &i32) {
    v.push(*n);
    v.push(*n);
}

fn main() {
    let mut my_vector = vec![0];
    let my_int_reference = &my_vector[0];
    push_int_twice(&mut my_vector, my_int_reference); // Error!
}
```

In Rust, this code **does not compile**. Rust's **borrow checker** ensures safety by preventing simultaneous mutable and immutable borrows of `my_vector`.

---

##### Rust Compiler Error

```plaintext
error[E0502]: cannot borrow `my_vector` as mutable because it is also borrowed as immutable
  --> src/main.rs:12:20
   |
11 |     let my_int_reference = &my_vector[0];
   |                            ----------------- immutable borrow occurs here
12 |     push_int_twice(&mut my_vector, my_int_reference);
   |                    ^^^^^^^^^^^^^^ mutable borrow occurs here
13 | }
   | - immutable borrow later used here
```

The compiler detects that `my_vector` is immutably borrowed by `my_int_reference` and refuses to allow a mutable borrow (`&mut my_vector`) in `push_int_twice`.

##### Why This Matters: Undefined Behavior in C++

In C++, the same code runs without errors but introduces subtle bugs:
1. The call to `v.push_back(n)` may reallocate the vector's storage.
2. Reallocation invalidates all existing references, including `my_int_reference`.
3. Subsequent usage of `my_int_reference` results in **undefined behavior**.

Rust eliminates this class of bugs at compile time by ensuring:
- Mutable and immutable borrows cannot coexist.
- References to elements in a vector remain valid during mutation.


This comparison highlights how Rust's **borrow checker** eliminates aliasing issues at compile time, guaranteeing both safety and performance. In contrast, C++ allows mutable aliasing but requires developers to manually ensure references remain valid. Rust's approach prevents subtle, hard-to-debug runtime errors while enabling aggressive optimizations for safe, predictable code.
>>>>>>> 74c52297

### Lifetime annotations with a practical example

Rust's lifetime annotations provide a way to explicitly indicate how references relate to each other in terms of their lifetimes, ensuring safe memory access. This avoids dangling references.

Consider the following practical example:

```rust
struct Account(String);
struct Order<'a> {
    lock: &'a Account,
    // Presumably other fields too
}

fn order_example<'a>() -> Order<'a> {
    let tris = Account("tris".into());
    Order { lock: &tris }
}
```

#### Explanation of the issue

`Order<'a>` indicates that the Order struct has a reference to an Account with the same lifetime `'a`, ensuring that the Account outlives the Order struct to prevent dangling references. In the function `order_example<'a>`, which returns an `Order<'a>`, the reference `&tris` in `Order { lock: &tris }` becomes invalid because tris is dropped at the end of the function scope. Rust enforces this by throwing a compile-time error: cannot return reference to local variable. Lifetimes are crucial because they help the Rust compiler guarantee that references do not outlive the data they point to. In this case, returning a reference to a local variable like tris is unsafe because it gets deallocated when the function exits.

#### Fixing the Example:

To fix this issue, the `Account` object must have a longer lifetime, such as being allocated on the heap or being part of a higher scope:

```rust
fn order_example<'a>(account: &'a Account) -> Order<'a> {
    Order { lock: account }
}

fn main() {
    let account = Account("tris".into());
    let order = order_example(&account);
    // Now both `account` and `order` have compatible lifetimes.
}
```

This adjustment ensures that the `account` outlives the `order`, adhering to Rust's strict ownership and borrowing rules.

\pagebreak
<|MERGE_RESOLUTION|>--- conflicted
+++ resolved
@@ -1,417 +1,416 @@
-## Ownership, Lifetimes and Cloning
-When passing objects to functions, Rust's ownership model ensures that ownership must be explicitly managed. For types that **do not** implement the `Copy` trait, you need to either pass a reference or explicitly clone the object.
-
-### Example:  Passing Vectors implies move semantic as Vector doesn't have Copy trait
-
-```rust
-fn print_vector(v: Vec<i32>) {
-    println!("{:?}", v);
-}
-
-let v = vec![1, 2, 3];
-print_vector(v); // Ownership is moved
-// println!("{:?}", v); // Compile-time error: `v` no longer accessible
-
-let v = vec![1, 2, 3];
-print_vector(v.clone()); // Clone explicitly
-println!("{:?}", v); // `v` is still accessible
-```
-
-#### Comparison with other languages
-
-C++ to its credit also has move semantics, but the std::move has to be specified otherwise the entire vector is copied. This is obviously less efficient. Rust with its focus on efficiency assumes std::move as the right thing to do.
-
-```cpp
-std::vector<int> v = {1, 2, 3};
-printVector(std::move(v)); // Ownership moved
-// v is now in an unspecified state.
-```
-
-But Java is worse, mutable vectors are passed implicitly which though efficient is prone to ownership issues
-
-```java
-List<Integer> list = Arrays.asList(1, 2, 3);
-modifyList(list);
-// `list` is still accessible after the function and potentially modified.
-```
-
-Note that an array in Rust (as opposed to a Vector) does result in an implicit Copy, much like C++, when passing arrays to functions. This is because elements in an Array are typically allocated in the stack and arrays are fixed size whose size is available at compile time. The compiler then decides to do a full copy when copying these. This happens only if the array's elements have a type with the `Copy` trait, such as `i32`. It is possible to avoid this by passing references to the array if a copy is not desired.
-
-### Another example: Mutable references also don't have Copy trait
-
-There can only be one mutable reference (AKA mutable borrow) on an object at a time. So naturally, assigning one mutable reference to another should invalidate the first one. This is exactly why a mutable reference does not have the `Copy` trait and implies move semantics, I believe this only moves the "pointer" to a new "pointer". The data being moved in this case is the pointer.
-
-For example, the following code will not compile due to the same reason as above.
-
-```rust
-fn main() {
-    let mut x = 42;
-    let ptr2 = &mut x;  // create mutable ref
-    let y = ptr2;       // mutable ref moved
-
-    println!("{} {}", y, ptr2);
-}
-```
-
-Results in the following error:
-```rust
-error[E0382]: borrow of moved value: `ptr2`
- --> src/main.rs:4:26
-  |
-2 |     let mut x = 42; let ptr2 = &mut x; let y = ptr2;
-  |                         ----                   ---- value moved here
-  |                         |
-  |                         move occurs because `ptr2` has type `&mut i32`, which does not implement the `Copy` trait
-3 |
-4 |     println!("{} {}", y, ptr2);
-  |                          ^^^^ value borrowed here after move
-```
-
-On the other hand, immutable references do have the `Copy` trait! This is because it is safe to have multiple immutable references to the same data.
-
-### Mutable borrows lock out copying
-
-In rust, mutable borrows lock out copying. This is because mutable borrows are exclusive, meaning that once a mutable reference is created, the original value cannot be accessed or copied until the mutable reference goes out of scope. This ensures that the mutable reference is the only way to access the value, preventing data races and ensuring memory safety.
-
-Consider the following example:
-```rust
-fn main() {
-    let mut x = 42;     // x is an i32 which has Copy trait
-    x += 1;
-    let ptr2 = &mut x;  // mutable borrow means..
-    let y = x;          // ..x is inaccessible event for copying
-
-    println!("{} {} {}", x, y, ptr2);
-}
-```
-
-This results in the following error:
-```rust
-error[E0503]: cannot use `x` because it was mutably borrowed
- --> src/main.rs:5:13
-  |
-4 |     let ptr2 = &mut x;  // create mutable ref
-  |                ------ `x` is borrowed here
-5 |     let y = x;       // mutable ref moved
-  |             ^ use of borrowed `x`
-6 |
-7 |     println!("{} {} {}", x, y, ptr2);
-  |                                ---- borrow later used here
-```
-
-If ptr2 is not a mutable reference, then the code would compile fine.
-
-Note that this only applies to references, a mutable variable on its own can be copied while it is still in scope.
-
-For example, the following code compiles fine:
-```rust
-fn main() {
-    let mut x = 42;
-    let y = x;
-    println!("{} {}", x, y);
-}
-```
-### Cloning vs Copying
-
-In Rust, `clone` and `copy` are distinct mechanisms for duplicating values:
-
-1. **Copy Trait**:
-   - For simple, stack-allocated types (e.g., integers, floats, `bool`), `Copy` provides implicit, cheap duplication by copying memory.
-   - Example:
-
-```rust
-fn main() {
-    let a = 42;
-    let b = a; // `a` is still valid
-    println!("a: {}, b: {}", a, b);
-}
-```
-
-2. **Clone Trait**:
-   - For complex types like `String` or `Vec`, `Clone` requires an explicit `.clone()` call and allows custom duplication logic.
-   - Example:
-
-```rust
-fn main() {
-    let s1 = String::from("hello");
-    let s2 = s1.clone();
-    println!("s1: {}, s2: {}", s1, s2);
-}
-```
-
-| **Aspect**   | **Copy**                  | **Clone**                        |
-| ------------ | ------------------------- | -------------------------------- |
-| **Behavior** | Implicit, cheap           | Explicit, customizable           |
-| **Use Case** | Simple, lightweight types | Complex, resource-managing types |
-
-#### When to Use which
-
-- Use `Copy` for small, fixed-size types like numbers.
-- Use `Clone` for heap-allocated or resource-heavy types when deep copies are needed.
-
-To summarize, the following table shows which types have the `Copy` trait:
-
-| Type       | Copy Trait | Comment |
-| ---------- | ---------- | ------- |
-| `i32`      | Yes        |         |
-| `mut i32`  | Yes        |         |
-| `&i32`     | Yes        |         |
-| `&mut i32` | No         | Also locks out access to original variable |
-| `[i32; 3]` | Yes        | Array has trait of type of its elements |
-| `Vec<i32>` | No         | Because its heap allocated and not fixed size |
-| `String`   | No         | Because its heap allocated and not fixed size |
-
-<<<<<<< HEAD
-### Mutable Aliasing in Parallel Loops
-
-#### C++ Code: Mutable Aliasing in `std::for_each`
-
-```cpp
-#include <vector>
-#include <algorithm>
-
-int main() {
-    std::vector<int> my_vector = {1, 2, 3, 4};
-    int sum = 0;
-
-    std::for_each(my_vector.begin(), my_vector.end(), [&sum](int& x) {
-        sum += x;  // Mutable aliasing of `sum`
-        x *= 2;    // Simultaneously mutates `x`
-    });
-
-    return sum;  // Undefined behavior may occur in parallel execution
-}
-```
-
-In C++:
-- The lambda function passed to `std::for_each` creates a mutable alias to `sum`.
-- Simultaneously, it mutates the elements of the vector (`x`).
-- This behavior works fine in sequential execution but leads to **race conditions** or undefined behavior in **parallel execution** contexts, such as `std::for_each(std::execution::par)`.
-
----
-
-#### Rust Code: Borrow Checker Prevents Unsafe Aliasing
-
-```rust
-use rayon::prelude::*;
-
-fn main() {
-    let mut my_vector = vec![1, 2, 3, 4];
-    let mut sum = 0;
-
-    my_vector
-        .par_iter_mut()
-        .for_each(|x| {
-            sum += *x; // Compiler error: Cannot mutably borrow `sum` and `my_vector` simultaneously
-            *x *= 2;   // Mutates the vector
-        });
-
-    println!("Sum: {}", sum);
-}
-```
-
-**Rust Compiler Error:**
-```plaintext
-error[E0503]: cannot use `sum` because it was mutably borrowed
- --> src/main.rs:9:13
-  |
-8 |     my_vector
-  |     --------- mutable borrow occurs here
-9 |             sum += *x; // Compiler prevents aliasing
-  |             ^^^^^^^^^ use of `sum` after mutable borrow
-10 |             *x *= 2;
-  |             -------- mutable borrow later used here
-```
-
-In Rust:
-- The **borrow checker** prevents simultaneous mutable aliasing of `sum` and the elements of `my_vector`.
-- The compiler enforces thread safety by disallowing operations that could lead to race conditions or undefined behavior.
-
----
-
-#### Why Rust Avoids Aliasing in Parallel Loops
-
-C++ allows mutable aliasing, meaning `sum` and `x` can be aliased and mutated simultaneously. If the loop is parallelized using `std::for_each(std::execution::par)`, this results in **race conditions** and undefined behavior.
-
-Rust's approach ensures:
-1. **No data races**: The borrow checker prevents mutable aliasing between `sum` and `my_vector`. It also prevents multiple threads mutating sum at the same time which could cause the "lost update" problem.
-2. **Thread safety**: Parallel iterators (`par_iter_mut`) enforce safe, isolated access to vector elements.
-
-Rust's borrow checker ensures that code is **safe and race-free** in parallel contexts. By disallowing mutable aliasing, Rust prevents subtle, hard-to-debug bugs that might appear in parallelized C++ code. This guarantees that parallel loops in Rust are both safe and efficient.
-=======
-### Mutable ref while alive prevents creation of immutable refs
-
-This is kind of obvious as a mutable ref prevents any access to the underlying data other than when going through the mutable ref. That includes creation of additional refs (even immutable ones).
-
-Immutable refs on the other hand, have no problem being copied into new immutable refs (The immutable ref type itself implements the copy trait allowing its pointer to be copied). However, new mutable refs cannot be created until all immutable refs go out of scope.
-
-#### Mutable Aliasing: C++ vs. Rust (with Assembly Code)
-
-Mutable aliasing is a concept where multiple references to the same mutable object can lead to unpredictable results. Rust's **borrow checker** prevents aliasing at compile time, enabling aggressive optimizations. This article compares how C++ and Rust handle mutable aliasing in two scenarios: a general memory aliasing example and a specific case involving vector mutations.
-
----
-#### Scenario 1: General Mutable Aliasing
-
-##### C++ Code
-
-```cpp
-void store(const int& source, int& dest) {
-    dest = 42;  // Overwrite first
-    dest = source;  // Assign source to dest
-}
-```
-
-In C++, the `store` function allows aliasing, meaning `source` and `dest` could refer to the same memory location. Due to this, the compiler cannot optimize out redundant operations because it cannot guarantee the absence of aliasing.
-
-##### Rust Code
-
-```rust
-pub fn store(source: &i32, dest: &mut i32) {
-    *dest = 42;  // Overwrite first
-    *dest = *source;  // Assign source to dest
-}
-```
-
-In Rust, the **borrow checker** ensures `source` and `dest` cannot alias. This allows the compiler to optimize out redundant operations, leaving only the necessary instructions.
-
-#### Assembly Outputs: General Mutable Aliasing
-
-##### C++ Assembly Output (Clang, `-O3`)
-
-```asm
-store(int const&, int&):
-    mov dword ptr [rsi], 42  ; Store 42 into dest
-    mov eax, dword ptr [rdi] ; Load value from source
-    mov dword ptr [rsi], eax ; Store source into dest
-    ret                      ; Return
-```
-
-Here, the redundant store (`dest = 42`) cannot be optimized out because `source` and `dest` may alias.
-
-##### Rust Assembly Output (`rustc`, `-C opt-level=3`)
-
-```asm
-example::store:
-    mov eax, dword ptr [rdi] ; Load value from source
-    mov dword ptr [rsi], eax ; Store source into dest
-    ret                      ; Return
-```
-
-In Rust, the first store (`dest = 42`) is **optimized out** because the compiler knows `source` and `dest` cannot alias.
-
----
-
-#### Scenario 2: Aliasing in Vector Mutations
-
-##### C++ Code: Mutable Aliasing Allowed
-
-```cpp
-#include <vector>
-
-void push_int_twice(std::vector<int>& v, const int& n) {
-    v.push_back(n);
-    v.push_back(n);
-}
-
-int main() {
-    std::vector<int> my_vector = {0};
-    const int& my_int_reference = my_vector[0];
-    push_int_twice(my_vector, my_int_reference);
-    return 0;
-}
-```
-
-In C++, this code compiles and runs but risks **undefined behavior**. When `v.push_back(n)` is called, the vector may reallocate its storage, invalidating the reference `my_int_reference`.
-
-##### Rust Code: Borrow Checker Prevents Aliasing
-
-```rust
-fn push_int_twice(v: &mut Vec<i32>, n: &i32) {
-    v.push(*n);
-    v.push(*n);
-}
-
-fn main() {
-    let mut my_vector = vec![0];
-    let my_int_reference = &my_vector[0];
-    push_int_twice(&mut my_vector, my_int_reference); // Error!
-}
-```
-
-In Rust, this code **does not compile**. Rust's **borrow checker** ensures safety by preventing simultaneous mutable and immutable borrows of `my_vector`.
-
----
-
-##### Rust Compiler Error
-
-```plaintext
-error[E0502]: cannot borrow `my_vector` as mutable because it is also borrowed as immutable
-  --> src/main.rs:12:20
-   |
-11 |     let my_int_reference = &my_vector[0];
-   |                            ----------------- immutable borrow occurs here
-12 |     push_int_twice(&mut my_vector, my_int_reference);
-   |                    ^^^^^^^^^^^^^^ mutable borrow occurs here
-13 | }
-   | - immutable borrow later used here
-```
-
-The compiler detects that `my_vector` is immutably borrowed by `my_int_reference` and refuses to allow a mutable borrow (`&mut my_vector`) in `push_int_twice`.
-
-##### Why This Matters: Undefined Behavior in C++
-
-In C++, the same code runs without errors but introduces subtle bugs:
-1. The call to `v.push_back(n)` may reallocate the vector's storage.
-2. Reallocation invalidates all existing references, including `my_int_reference`.
-3. Subsequent usage of `my_int_reference` results in **undefined behavior**.
-
-Rust eliminates this class of bugs at compile time by ensuring:
-- Mutable and immutable borrows cannot coexist.
-- References to elements in a vector remain valid during mutation.
-
-
-This comparison highlights how Rust's **borrow checker** eliminates aliasing issues at compile time, guaranteeing both safety and performance. In contrast, C++ allows mutable aliasing but requires developers to manually ensure references remain valid. Rust's approach prevents subtle, hard-to-debug runtime errors while enabling aggressive optimizations for safe, predictable code.
->>>>>>> 74c52297
-
-### Lifetime annotations with a practical example
-
-Rust's lifetime annotations provide a way to explicitly indicate how references relate to each other in terms of their lifetimes, ensuring safe memory access. This avoids dangling references.
-
-Consider the following practical example:
-
-```rust
-struct Account(String);
-struct Order<'a> {
-    lock: &'a Account,
-    // Presumably other fields too
-}
-
-fn order_example<'a>() -> Order<'a> {
-    let tris = Account("tris".into());
-    Order { lock: &tris }
-}
-```
-
-#### Explanation of the issue
-
-`Order<'a>` indicates that the Order struct has a reference to an Account with the same lifetime `'a`, ensuring that the Account outlives the Order struct to prevent dangling references. In the function `order_example<'a>`, which returns an `Order<'a>`, the reference `&tris` in `Order { lock: &tris }` becomes invalid because tris is dropped at the end of the function scope. Rust enforces this by throwing a compile-time error: cannot return reference to local variable. Lifetimes are crucial because they help the Rust compiler guarantee that references do not outlive the data they point to. In this case, returning a reference to a local variable like tris is unsafe because it gets deallocated when the function exits.
-
-#### Fixing the Example:
-
-To fix this issue, the `Account` object must have a longer lifetime, such as being allocated on the heap or being part of a higher scope:
-
-```rust
-fn order_example<'a>(account: &'a Account) -> Order<'a> {
-    Order { lock: account }
-}
-
-fn main() {
-    let account = Account("tris".into());
-    let order = order_example(&account);
-    // Now both `account` and `order` have compatible lifetimes.
-}
-```
-
-This adjustment ensures that the `account` outlives the `order`, adhering to Rust's strict ownership and borrowing rules.
-
-\pagebreak
+## Ownership, Lifetimes and Cloning
+When passing objects to functions, Rust's ownership model ensures that ownership must be explicitly managed. For types that **do not** implement the `Copy` trait, you need to either pass a reference or explicitly clone the object.
+
+### Example:  Passing Vectors implies move semantic as Vector doesn't have Copy trait
+
+```rust
+fn print_vector(v: Vec<i32>) {
+    println!("{:?}", v);
+}
+
+let v = vec![1, 2, 3];
+print_vector(v); // Ownership is moved
+// println!("{:?}", v); // Compile-time error: `v` no longer accessible
+
+let v = vec![1, 2, 3];
+print_vector(v.clone()); // Clone explicitly
+println!("{:?}", v); // `v` is still accessible
+```
+
+#### Comparison with other languages
+
+C++ to its credit also has move semantics, but the std::move has to be specified otherwise the entire vector is copied. This is obviously less efficient. Rust with its focus on efficiency assumes std::move as the right thing to do.
+
+```cpp
+std::vector<int> v = {1, 2, 3};
+printVector(std::move(v)); // Ownership moved
+// v is now in an unspecified state.
+```
+
+But Java is worse, mutable vectors are passed implicitly which though efficient is prone to ownership issues
+
+```java
+List<Integer> list = Arrays.asList(1, 2, 3);
+modifyList(list);
+// `list` is still accessible after the function and potentially modified.
+```
+
+Note that an array in Rust (as opposed to a Vector) does result in an implicit Copy, much like C++, when passing arrays to functions. This is because elements in an Array are typically allocated in the stack and arrays are fixed size whose size is available at compile time. The compiler then decides to do a full copy when copying these. This happens only if the array's elements have a type with the `Copy` trait, such as `i32`. It is possible to avoid this by passing references to the array if a copy is not desired.
+
+### Another example: Mutable references also don't have Copy trait
+
+There can only be one mutable reference (AKA mutable borrow) on an object at a time. So naturally, assigning one mutable reference to another should invalidate the first one. This is exactly why a mutable reference does not have the `Copy` trait and implies move semantics, I believe this only moves the "pointer" to a new "pointer". The data being moved in this case is the pointer.
+
+For example, the following code will not compile due to the same reason as above.
+
+```rust
+fn main() {
+    let mut x = 42;
+    let ptr2 = &mut x;  // create mutable ref
+    let y = ptr2;       // mutable ref moved
+
+    println!("{} {}", y, ptr2);
+}
+```
+
+Results in the following error:
+```rust
+error[E0382]: borrow of moved value: `ptr2`
+ --> src/main.rs:4:26
+  |
+2 |     let mut x = 42; let ptr2 = &mut x; let y = ptr2;
+  |                         ----                   ---- value moved here
+  |                         |
+  |                         move occurs because `ptr2` has type `&mut i32`, which does not implement the `Copy` trait
+3 |
+4 |     println!("{} {}", y, ptr2);
+  |                          ^^^^ value borrowed here after move
+```
+
+On the other hand, immutable references do have the `Copy` trait! This is because it is safe to have multiple immutable references to the same data.
+
+### Mutable borrows lock out copying
+
+In rust, mutable borrows lock out copying. This is because mutable borrows are exclusive, meaning that once a mutable reference is created, the original value cannot be accessed or copied until the mutable reference goes out of scope. This ensures that the mutable reference is the only way to access the value, preventing data races and ensuring memory safety.
+
+Consider the following example:
+```rust
+fn main() {
+    let mut x = 42;     // x is an i32 which has Copy trait
+    x += 1;
+    let ptr2 = &mut x;  // mutable borrow means..
+    let y = x;          // ..x is inaccessible event for copying
+
+    println!("{} {} {}", x, y, ptr2);
+}
+```
+
+This results in the following error:
+```rust
+error[E0503]: cannot use `x` because it was mutably borrowed
+ --> src/main.rs:5:13
+  |
+4 |     let ptr2 = &mut x;  // create mutable ref
+  |                ------ `x` is borrowed here
+5 |     let y = x;       // mutable ref moved
+  |             ^ use of borrowed `x`
+6 |
+7 |     println!("{} {} {}", x, y, ptr2);
+  |                                ---- borrow later used here
+```
+
+If ptr2 is not a mutable reference, then the code would compile fine.
+
+Note that this only applies to references, a mutable variable on its own can be copied while it is still in scope.
+
+For example, the following code compiles fine:
+```rust
+fn main() {
+    let mut x = 42;
+    let y = x;
+    println!("{} {}", x, y);
+}
+```
+### Cloning vs Copying
+
+In Rust, `clone` and `copy` are distinct mechanisms for duplicating values:
+
+1. **Copy Trait**:
+   - For simple, stack-allocated types (e.g., integers, floats, `bool`), `Copy` provides implicit, cheap duplication by copying memory.
+   - Example:
+
+```rust
+fn main() {
+    let a = 42;
+    let b = a; // `a` is still valid
+    println!("a: {}, b: {}", a, b);
+}
+```
+
+2. **Clone Trait**:
+   - For complex types like `String` or `Vec`, `Clone` requires an explicit `.clone()` call and allows custom duplication logic.
+   - Example:
+
+```rust
+fn main() {
+    let s1 = String::from("hello");
+    let s2 = s1.clone();
+    println!("s1: {}, s2: {}", s1, s2);
+}
+```
+
+| **Aspect**   | **Copy**                  | **Clone**                        |
+| ------------ | ------------------------- | -------------------------------- |
+| **Behavior** | Implicit, cheap           | Explicit, customizable           |
+| **Use Case** | Simple, lightweight types | Complex, resource-managing types |
+
+#### When to Use which
+
+- Use `Copy` for small, fixed-size types like numbers.
+- Use `Clone` for heap-allocated or resource-heavy types when deep copies are needed.
+
+To summarize, the following table shows which types have the `Copy` trait:
+
+| Type       | Copy Trait | Comment |
+| ---------- | ---------- | ------- |
+| `i32`      | Yes        |         |
+| `mut i32`  | Yes        |         |
+| `&i32`     | Yes        |         |
+| `&mut i32` | No         | Also locks out access to original variable |
+| `[i32; 3]` | Yes        | Array has trait of type of its elements |
+| `Vec<i32>` | No         | Because its heap allocated and not fixed size |
+| `String`   | No         | Because its heap allocated and not fixed size |
+
+### Mutable ref while alive prevents creation of immutable refs
+
+This is kind of obvious as a mutable ref prevents any access to the underlying data other than when going through the mutable ref. That includes creation of additional refs (even immutable ones).
+
+Immutable refs on the other hand, have no problem being copied into new immutable refs (The immutable ref type itself implements the copy trait allowing its pointer to be copied). However, new mutable refs cannot be created until all immutable refs go out of scope.
+
+#### Mutable Aliasing: C++ vs. Rust (with Assembly Code)
+
+Mutable aliasing is a concept where multiple references to the same mutable object can lead to unpredictable results. Rust's **borrow checker** prevents aliasing at compile time, enabling aggressive optimizations. This article compares how C++ and Rust handle mutable aliasing in two scenarios: a general memory aliasing example and a specific case involving vector mutations.
+
+---
+#### Scenario 1: General Mutable Aliasing
+
+##### C++ Code
+
+```cpp
+void store(const int& source, int& dest) {
+    dest = 42;  // Overwrite first
+    dest = source;  // Assign source to dest
+}
+```
+
+In C++, the `store` function allows aliasing, meaning `source` and `dest` could refer to the same memory location. Due to this, the compiler cannot optimize out redundant operations because it cannot guarantee the absence of aliasing.
+
+##### Rust Code
+
+```rust
+pub fn store(source: &i32, dest: &mut i32) {
+    *dest = 42;  // Overwrite first
+    *dest = *source;  // Assign source to dest
+}
+```
+
+In Rust, the **borrow checker** ensures `source` and `dest` cannot alias. This allows the compiler to optimize out redundant operations, leaving only the necessary instructions.
+
+#### Assembly Outputs: General Mutable Aliasing
+
+##### C++ Assembly Output (Clang, `-O3`)
+
+```asm
+store(int const&, int&):
+    mov dword ptr [rsi], 42  ; Store 42 into dest
+    mov eax, dword ptr [rdi] ; Load value from source
+    mov dword ptr [rsi], eax ; Store source into dest
+    ret                      ; Return
+```
+
+Here, the redundant store (`dest = 42`) cannot be optimized out because `source` and `dest` may alias.
+
+##### Rust Assembly Output (`rustc`, `-C opt-level=3`)
+
+```asm
+example::store:
+    mov eax, dword ptr [rdi] ; Load value from source
+    mov dword ptr [rsi], eax ; Store source into dest
+    ret                      ; Return
+```
+
+In Rust, the first store (`dest = 42`) is **optimized out** because the compiler knows `source` and `dest` cannot alias.
+
+---
+
+#### Scenario 2: Aliasing in Vector Mutations
+
+##### C++ Code: Mutable Aliasing Allowed
+
+```cpp
+#include <vector>
+
+void push_int_twice(std::vector<int>& v, const int& n) {
+    v.push_back(n);
+    v.push_back(n);
+}
+
+int main() {
+    std::vector<int> my_vector = {0};
+    const int& my_int_reference = my_vector[0];
+    push_int_twice(my_vector, my_int_reference);
+    return 0;
+}
+```
+
+In C++, this code compiles and runs but risks **undefined behavior**. When `v.push_back(n)` is called, the vector may reallocate its storage, invalidating the reference `my_int_reference`.
+
+##### Rust Code: Borrow Checker Prevents Aliasing
+
+```rust
+fn push_int_twice(v: &mut Vec<i32>, n: &i32) {
+    v.push(*n);
+    v.push(*n);
+}
+
+fn main() {
+    let mut my_vector = vec![0];
+    let my_int_reference = &my_vector[0];
+    push_int_twice(&mut my_vector, my_int_reference); // Error!
+}
+```
+
+In Rust, this code **does not compile**. Rust's **borrow checker** ensures safety by preventing simultaneous mutable and immutable borrows of `my_vector`.
+
+---
+
+##### Rust Compiler Error
+
+```plaintext
+error[E0502]: cannot borrow `my_vector` as mutable because it is also borrowed as immutable
+  --> src/main.rs:12:20
+   |
+11 |     let my_int_reference = &my_vector[0];
+   |                            ----------------- immutable borrow occurs here
+12 |     push_int_twice(&mut my_vector, my_int_reference);
+   |                    ^^^^^^^^^^^^^^ mutable borrow occurs here
+13 | }
+   | - immutable borrow later used here
+```
+
+The compiler detects that `my_vector` is immutably borrowed by `my_int_reference` and refuses to allow a mutable borrow (`&mut my_vector`) in `push_int_twice`.
+
+##### Why This Matters: Undefined Behavior in C++
+
+In C++, the same code runs without errors but introduces subtle bugs:
+1. The call to `v.push_back(n)` may reallocate the vector's storage.
+2. Reallocation invalidates all existing references, including `my_int_reference`.
+3. Subsequent usage of `my_int_reference` results in **undefined behavior**.
+
+Rust eliminates this class of bugs at compile time by ensuring:
+- Mutable and immutable borrows cannot coexist.
+- References to elements in a vector remain valid during mutation.
+
+
+This comparison highlights how Rust's **borrow checker** eliminates aliasing issues at compile time, guaranteeing both safety and performance. In contrast, C++ allows mutable aliasing but requires developers to manually ensure references remain valid. Rust's approach prevents subtle, hard-to-debug runtime errors while enabling aggressive optimizations for safe, predictable code.
+
+
+### Mutable Aliasing in Parallel Loops
+
+#### C++ Code: Mutable Aliasing in `std::for_each`
+
+```cpp
+#include <vector>
+#include <algorithm>
+
+int main() {
+    std::vector<int> my_vector = {1, 2, 3, 4};
+    int sum = 0;
+
+    std::for_each(my_vector.begin(), my_vector.end(), [&sum](int& x) {
+        sum += x;  // Mutable aliasing of `sum`
+        x *= 2;    // Simultaneously mutates `x`
+    });
+
+    return sum;  // Undefined behavior may occur in parallel execution
+}
+```
+
+In C++:
+- The lambda function passed to `std::for_each` creates a mutable alias to `sum`.
+- Simultaneously, it mutates the elements of the vector (`x`).
+- This behavior works fine in sequential execution but leads to **race conditions** or undefined behavior in **parallel execution** contexts, such as `std::for_each(std::execution::par)`.
+
+---
+
+#### Rust Code: Borrow Checker Prevents Unsafe Aliasing
+
+```rust
+use rayon::prelude::*;
+
+fn main() {
+    let mut my_vector = vec![1, 2, 3, 4];
+    let mut sum = 0;
+
+    my_vector
+        .par_iter_mut()
+        .for_each(|x| {
+            sum += *x; // Compiler error: Cannot mutably borrow `sum` and `my_vector` simultaneously
+            *x *= 2;   // Mutates the vector
+        });
+
+    println!("Sum: {}", sum);
+}
+```
+
+**Rust Compiler Error:**
+```plaintext
+error[E0503]: cannot use `sum` because it was mutably borrowed
+ --> src/main.rs:9:13
+  |
+8 |     my_vector
+  |     --------- mutable borrow occurs here
+9 |             sum += *x; // Compiler prevents aliasing
+  |             ^^^^^^^^^ use of `sum` after mutable borrow
+10 |             *x *= 2;
+  |             -------- mutable borrow later used here
+```
+
+In Rust:
+- The **borrow checker** prevents simultaneous mutable aliasing of `sum` and the elements of `my_vector`.
+- The compiler enforces thread safety by disallowing operations that could lead to race conditions or undefined behavior.
+
+---
+
+#### Why Rust Avoids Aliasing in Parallel Loops
+
+C++ allows mutable aliasing, meaning `sum` and `x` can be aliased and mutated simultaneously. If the loop is parallelized using `std::for_each(std::execution::par)`, this results in **race conditions** and undefined behavior.
+
+Rust's approach ensures:
+1. **No data races**: The borrow checker prevents mutable aliasing between `sum` and `my_vector`. It also prevents multiple threads mutating sum at the same time which could cause the "lost update" problem.
+2. **Thread safety**: Parallel iterators (`par_iter_mut`) enforce safe, isolated access to vector elements.
+
+Rust's borrow checker ensures that code is **safe and race-free** in parallel contexts. By disallowing mutable aliasing, Rust prevents subtle, hard-to-debug bugs that might appear in parallelized C++ code. This guarantees that parallel loops in Rust are both safe and efficient.
+
+### Lifetime annotations with a practical example
+
+Rust's lifetime annotations provide a way to explicitly indicate how references relate to each other in terms of their lifetimes, ensuring safe memory access. This avoids dangling references.
+
+Consider the following practical example:
+
+```rust
+struct Account(String);
+struct Order<'a> {
+    lock: &'a Account,
+    // Presumably other fields too
+}
+
+fn order_example<'a>() -> Order<'a> {
+    let tris = Account("tris".into());
+    Order { lock: &tris }
+}
+```
+
+#### Explanation of the issue
+
+`Order<'a>` indicates that the Order struct has a reference to an Account with the same lifetime `'a`, ensuring that the Account outlives the Order struct to prevent dangling references. In the function `order_example<'a>`, which returns an `Order<'a>`, the reference `&tris` in `Order { lock: &tris }` becomes invalid because tris is dropped at the end of the function scope. Rust enforces this by throwing a compile-time error: cannot return reference to local variable. Lifetimes are crucial because they help the Rust compiler guarantee that references do not outlive the data they point to. In this case, returning a reference to a local variable like tris is unsafe because it gets deallocated when the function exits.
+
+#### Fixing the Example:
+
+To fix this issue, the `Account` object must have a longer lifetime, such as being allocated on the heap or being part of a higher scope:
+
+```rust
+fn order_example<'a>(account: &'a Account) -> Order<'a> {
+    Order { lock: account }
+}
+
+fn main() {
+    let account = Account("tris".into());
+    let order = order_example(&account);
+    // Now both `account` and `order` have compatible lifetimes.
+}
+```
+
+This adjustment ensures that the `account` outlives the `order`, adhering to Rust's strict ownership and borrowing rules.
+
+\pagebreak